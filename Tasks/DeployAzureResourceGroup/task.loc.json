--- conflicted
+++ resolved
@@ -17,11 +17,7 @@
   "version": {
     "Major": 1,
     "Minor": 0,
-<<<<<<< HEAD
     "Patch": 18
-=======
-    "Patch": 16
->>>>>>> e9dcdd56
   },
   "demands": [
     "azureps"
