{
  "id": "3B5693D4-5777-4FEE-862A-BD2B7A374C68",
  "name": "PowerShellOnTargetMachines",
  "friendlyName": "ms-resource:loc.friendlyName",
  "description": "ms-resource:loc.description",
  "helpMarkDown": "ms-resource:loc.helpMarkDown",
  "category": "Deploy",
  "visibility": [
    "Build",
    "Release"
  ],
  "author": "Microsoft Corporation",
  "version": {
    "Major": 1,
    "Minor": 0,
<<<<<<< HEAD
    "Patch": 25
=======
    "Patch": 26
>>>>>>> d7d69462
  },
  "minimumAgentVersion": "1.97.0",
  "groups": [
    {
      "name": "deployment",
      "displayName": "ms-resource:loc.group.displayName.deployment",
      "isExpanded": true
    },
    {
      "name": "advanced",
      "displayName": "ms-resource:loc.group.displayName.advanced",
      "isExpanded": false
    }
  ],
  "inputs": [
    {
      "name": "EnvironmentName",
      "type": "multiLine",
      "label": "ms-resource:loc.input.label.EnvironmentName",
      "defaultValue": "",
      "required": true,
      "helpMarkDown": "ms-resource:loc.input.help.EnvironmentName"
    },
    {
      "name": "AdminUserName",
      "type": "string",
      "label": "ms-resource:loc.input.label.AdminUserName",
      "defaultValue": "",
      "required": false,
      "helpMarkDown": "ms-resource:loc.input.help.AdminUserName"
    },
    {
      "name": "AdminPassword",
      "type": "string",
      "label": "ms-resource:loc.input.label.AdminPassword",
      "defaultValue": "",
      "required": false,
      "helpMarkDown": "ms-resource:loc.input.help.AdminPassword"
    },
    {
      "name": "Protocol",
      "type": "radio",
      "label": "ms-resource:loc.input.label.Protocol",
      "required": false,
      "defaultValue": "",
      "options": {
        "Http": "HTTP",
        "Https": "HTTPS"
      },
      "helpMarkDown": "ms-resource:loc.input.help.Protocol"
    },
    {
      "name": "TestCertificate",
      "type": "boolean",
      "label": "ms-resource:loc.input.label.TestCertificate",
      "defaultValue": "true",
      "visibleRule": "Protocol = Https",
      "required": false,
      "helpMarkDown": "ms-resource:loc.input.help.TestCertificate"
    },
    {
      "name": "ScriptPath",
      "type": "string",
      "label": "ms-resource:loc.input.label.ScriptPath",
      "defaultValue": "",
      "groupName": "deployment",
      "required": true,
      "helpMarkDown": "ms-resource:loc.input.help.ScriptPath"
    },
    {
      "name": "ScriptArguments",
      "type": "string",
      "label": "ms-resource:loc.input.label.ScriptArguments",
      "defaultValue": "",
      "groupName": "deployment",
      "required": false,
      "helpMarkDown": "ms-resource:loc.input.help.ScriptArguments"
    },
    {
      "name": "InitializationScriptPath",
      "type": "string",
      "label": "ms-resource:loc.input.label.InitializationScriptPath",
      "defaultValue": "",
      "groupName": "deployment",
      "required": false,
      "helpMarkDown": "ms-resource:loc.input.help.InitializationScriptPath"
    },
    {
      "name": "SessionVariables",
      "type": "multiLine",
      "label": "ms-resource:loc.input.label.SessionVariables",
      "defaultValue": "",
      "required": false,
      "groupName": "deployment",
      "helpMarkDown": "ms-resource:loc.input.help.SessionVariables"
    },
    {
      "name": "RunPowershellInParallel",
      "type": "boolean",
      "label": "ms-resource:loc.input.label.RunPowershellInParallel",
      "defaultValue": "true",
      "required": false,
      "groupName": "advanced",
      "helpMarkDown": "ms-resource:loc.input.help.RunPowershellInParallel"
    },
    {
      "name": "ResourceFilteringMethod",
      "type": "radio",
      "label": "ms-resource:loc.input.label.ResourceFilteringMethod",
      "required": false,
      "defaultValue": "machineNames",
      "options": {
        "machineNames": "Machine Names",
        "tags": "Tags"
      },
      "groupName": "advanced",
      "helpMarkDown": "ms-resource:loc.input.help.ResourceFilteringMethod"
    },
    {
      "name": "MachineNames",
      "type": "string",
      "label": "ms-resource:loc.input.label.MachineNames",
      "defaultValue": "",
      "required": false,
      "groupName": "advanced",
      "helpMarkDown": "ms-resource:loc.input.help.MachineNames"
    }
  ],
  "instanceNameFormat": "ms-resource:loc.instanceNameFormat",
  "execution": {
    "PowerShell": {
      "target": "$(currentDirectory)\\PowerShellOnTargetMachines.ps1",
      "argumentFormat": "",
      "workingDirectory": "$(currentDirectory)"
    }
  }
}<|MERGE_RESOLUTION|>--- conflicted
+++ resolved
@@ -13,11 +13,7 @@
   "version": {
     "Major": 1,
     "Minor": 0,
-<<<<<<< HEAD
-    "Patch": 25
-=======
-    "Patch": 26
->>>>>>> d7d69462
+    "Patch": 27
   },
   "minimumAgentVersion": "1.97.0",
   "groups": [
