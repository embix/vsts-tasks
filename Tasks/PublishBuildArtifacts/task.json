--- conflicted
+++ resolved
@@ -11,11 +11,7 @@
   "version": {
     "Major": 0,
     "Minor": 1,
-<<<<<<< HEAD
-    "Patch": 52
-=======
-    "Patch": 65
->>>>>>> 6d207c0d
+    "Patch": 66
   },
   "demands": [
   ],
