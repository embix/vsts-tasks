﻿{
  "id": "EB72CB01-A7E5-427B-A8A1-1B31CCAC8A43",
  "name": "AzureFileCopy",
  "friendlyName": "Azure File Copy",
  "description": "Copy files to Azure blob or VM(s)",
  "helpMarkDown": "[More Information](http://aka.ms/azurefilecopyreadme)",
  "category": "Deploy",
  "visibility": [
    "Build",
    "Release"
  ],
  "author": "Microsoft Corporation",
  "version": {
    "Major": 1,
    "Minor": 0,
    "Patch": 25
  },
  "demands": [
    "azureps"
  ],
  "minimumAgentVersion": "1.92.0",
  "inputs": [
    {
      "name": "SourcePath",
      "type": "filePath",
      "label": "Source",
      "defaultValue": "",
      "required": true,
      "helpMarkDown": "Absolute path of the source folder, or file on the local machine, or a UNC share. Expression should return a single folder or a file."
    },
    {
      "name": "ConnectedServiceName",
      "type": "connectedService:Azure",
      "label": "Azure Subscription",
      "defaultValue": "",
      "required": true,
      "helpMarkDown": "Azure subscription to target for copying the files."
    },
    {
      "name": "Destination",
      "type": "pickList",
      "label": "Destination Type",
      "defaultValue": "",
      "required": true,
      "options": {
        "AzureBlob": "Azure Blob",
        "AzureVMs": "Azure VMs"
       },
      "helpMarkDown": "Select the destination, either Azure Blob or Azure VMs."
    },
    {
      "name": "StorageAccount",
      "type": "string",
      "label": "Storage Account",
      "defaultValue": "",
      "required": true,
      "helpMarkDown": "Specify a pre-existing storage account. It is also used as an intermediary for copying files to Azure VMs"
    },
    {
      "name": "ContainerName",
      "type": "string",
      "label": "Container Name",
      "defaultValue": "",
      "required": true,
      "helpMarkDown": "Name of the Container for uploading the files. Default is to create a container automatically.",
      "visibleRule": "Destination = AzureBlob"
    },
    {
      "name": "BlobPrefix",
      "type": "string",
      "label": "Blob Prefix",
      "defaultValue": "",
      "required": false,
      "helpMarkDown": "Useful for filtering files, for example, append build number to all the blobs to download files from that build only.",
      "visibleRule": "Destination = AzureBlob"
    },
    {
      "name": "EnvironmentName",
      "type": "string",
      "label": "Resource Group",
      "defaultValue": "",
      "required": true,
      "helpMarkDown": "Name of the target Resource Group for copying files to.",
      "visibleRule": "Destination = AzureVMs"
    },
    {
      "name": "ResourceFilteringMethod",
      "type": "radio",
      "label": "Select Machines By",
      "required": false,
      "defaultValue": "machineNames",
      "options": {
        "machineNames": "Machine Names",
        "tags": "Tags"
      },
      "helpMarkDown": "Optionally, select a subset of VMs in resource group either by providing VMs host name or tags. [Tags](https://azure.microsoft.com/en-in/documentation/articles/virtual-machines-tagging-arm/) are supported for resources created via the Azure Resource Manager only.",
      "visibleRule": "Destination = AzureVMs"
    },
    {
      "name": "MachineNames",
      "type": "string",
      "label": "Filter Criteria",
      "defaultValue": "",
      "required": false,
      "helpMarkDown": "Provide a list of VMs host name like ffweb, ffdb, or tags like Role:DB, Web; OS:Win8.1. Note the delimiters used for tags are &#44;(comma), &#58;(colon) and &#59;(semicolon). If multiple tags are provided, then the task will run in all the VMs with the specified tags. The default is to run the task in all the VMs.",
      "visibleRule": "Destination = AzureVMs"
    },
    {
      "name": "vmsAdminUserName",
      "type": "string",
      "label": "Admin Login",
      "defaultValue": "",
      "required": true,
      "helpMarkDown": "Administrator Username of the VMs.",
      "visibleRule": "Destination = AzureVMs"
    },
    {
      "name": "vmsAdminPassword",
      "type": "string",
      "label": "Password",
      "defaultValue": "",
      "required": true,
<<<<<<< HEAD
      "helpMarkDown": "Administrator Password of the VMs. <br>It can accept variable defined in Build/Release definitions as '$(passwordVariable)'. <br>You may mark variable type as 'secret' to secure it",
=======
      "helpMarkDown": "Administrator Password of the VMs. <br>It can accept variable defined in Build/Release definitions as '$(passwordVariable)'. <br>You may mark variable type as 'secret' to secure it.",
>>>>>>> f8c7fa44
      "visibleRule": "Destination = AzureVMs"
    },
    {
      "name": "TargetPath",
      "type": "string",
      "label": "Destination Folder",
      "defaultValue": "",
      "required": true,
      "helpMarkDown": "Local path on the target machines for copying the files from the source. Environment variable can be used like $env:windir\\BudgetIT\\Web.",
      "visibleRule": "Destination = AzureVMs"
    },
    {
      "name": "AdditionalArguments",
      "type": "multiLine",
      "label": "Additional Arguments",
      "required": false,
      "defaultValue": "",
      "helpMarkDown": "Additional AzCopy.exe arguments that will be applied when uploading to blob or uploading to VM like, /NC:10."
    },
    {
      "name": "CopyFilesInParallel",
      "type": "boolean",
      "label": "Copy in Parallel",
      "defaultValue": "true",
      "required": false,
      "helpMarkDown": "Setting it to true will copy files in parallel to the target machines.",
      "visibleRule": "Destination = AzureVMs"
    },
    {
      "name": "CleanTargetBeforeCopy",
      "type": "boolean",
      "label": "Clean Target",
      "defaultValue": "false",
      "required": false,
      "helpMarkDown": "Setting it to true will clean-up the destination folder before copying the files.",
      "visibleRule": "Destination = AzureVMs"
    },
    {
      "name": "skipCACheck",
      "type": "boolean",
      "label": "Test Certificate",
      "defaultValue": "true",
      "required": false,
      "helpMarkDown": "If this option is selected, client skips the validation that the server certificate is signed by a trusted certificate authority (CA) when connecting over Hypertext Transfer Protocol over Secure Socket Layer (HTTPS).",
      "visibleRule": "Destination = AzureVMs"
    }
  ],
  "instanceNameFormat": "$(Destination) File Copy",
  "execution": {
    "AzurePowerShell": {
      "target": "$(currentDirectory)\\AzureFileCopy.ps1",
      "argumentFormat": "",
      "workingDirectory": "$(currentDirectory)"
    }
  }
}<|MERGE_RESOLUTION|>--- conflicted
+++ resolved
@@ -120,11 +120,7 @@
       "label": "Password",
       "defaultValue": "",
       "required": true,
-<<<<<<< HEAD
-      "helpMarkDown": "Administrator Password of the VMs. <br>It can accept variable defined in Build/Release definitions as '$(passwordVariable)'. <br>You may mark variable type as 'secret' to secure it",
-=======
       "helpMarkDown": "Administrator Password of the VMs. <br>It can accept variable defined in Build/Release definitions as '$(passwordVariable)'. <br>You may mark variable type as 'secret' to secure it.",
->>>>>>> f8c7fa44
       "visibleRule": "Destination = AzureVMs"
     },
     {
