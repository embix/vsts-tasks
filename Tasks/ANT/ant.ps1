﻿param (
    [string]$antBuildFile,
    [string]$options,
    [string]$targets,
    [string]$publishJUnitResults,   
    [string]$testResultsFiles,
    [string]$testRunTitle, 
    [string]$codeCoverageTool,
    [string]$classFilesDirectories,
    [string]$classFilter,
    [string]$srcDirectories,
    [string]$javaHomeSelection,
    [string]$jdkVersion,
    [string]$jdkArchitecture,
    [string]$jdkUserInputPath
)

Write-Verbose 'Entering Ant.ps1'
Write-Verbose "antBuildFile = $antBuildFile"
Write-Verbose "options = $options"
Write-Verbose "targets = $targets"
Write-Verbose "publishJUnitResults = $publishJUnitResults"
Write-Verbose "testResultsFiles = $testResultsFiles"
Write-Verbose "javaHomeSelection = $javaHomeSelection"
Write-Verbose "jdkVersion = $jdkVersion"
Write-Verbose "jdkArchitecture = $jdkArchitecture"
Write-Verbose "jdkUserInputPath = $jdkUserInputPath"

$isCoverageEnabled = !$codeCoverageTool.equals("None")
if($isCoverageEnabled)
{
    Write-Verbose "codeCoverageTool = $codeCoverageTool" 
    Write-Verbose "classFilesDirectories = $classfilesDirectories" 
    Write-Verbose "classFilter = $classFilter" 
    Write-Verbose "srcDirectories = $srcDirectories" 
}
#Verify Ant build file is specified
if(!$antBuildFile)
{
    Write-Host "##vso[task.logissue type=error;code=006001;]"
    throw "Ant build file is not specified"
}

# Import the Task.Common, Task.TestResults and Task.Internal dll that has all the cmdlets we need for Build
import-module "Microsoft.TeamFoundation.DistributedTask.Task.Internal"
import-module "Microsoft.TeamFoundation.DistributedTask.Task.Common"
import-module "Microsoft.TeamFoundation.DistributedTask.Task.TestResults"

# If JAVA_HOME is being set by choosing a JDK version find the path to that specified version else use the path given by the user
$jdkPath = $null
if($javaHomeSelection -eq 'JDKVersion')
{
    Write-Verbose "Using JDK version to find and set JAVA_HOME"
    # If the JDK version is not the default set the jdkPath to the new JDK version selected
    if($jdkVersion -and ($jdkVersion -ne "default"))
     {
        $jdkPath = Get-JavaDevelopmentKitPath -Version $jdkVersion -Arch $jdkArchitecture
        if (!$jdkPath) 
        {
            throw (Get-LocalizedString -Key 'Could not find JDK {0} {1}. Please make sure the selected JDK is installed properly.' -ArgumentList $jdkVersion, $jdkArchitecture)
        }
     }
}
else
{
    Write-Verbose "Using path from user input to set JAVA_HOME"
    if($jdkUserInputPath -and (Test-Path -LiteralPath $jdkUserInputPath))
    {
        $jdkPath = $jdkUserInputPath
    }
    else
    {
         throw (Get-LocalizedString -Key "The specified JDK path does not exist. Please provide a valid path.")
    }
}
 
# If jdkPath is set to something other than the default then update JAVA_HOME
if ($jdkPath)
{
    Write-Host "Setting JAVA_HOME to $jdkPath"
    $env:JAVA_HOME = $jdkPath
    Write-Verbose "JAVA_HOME set to $env:JAVA_HOME"
}

$buildRootPath = Split-Path $antBuildFile -Parent
$reportDirectoryName = [guid]::NewGuid()
$reportDirectory = Join-Path $buildRootPath $reportDirectoryName

if($isCoverageEnabled)
{
	if ($codeCoverageTool.equals("Cobertura"))
	{
		$summaryFileName = "coverage.xml"
	}
	ElseIf ($codeCoverageTool.equals("JaCoCo"))
	{
		$summaryFileName = "summary.xml"
	}
}



$summaryFile = Join-Path $buildRootPath $reportDirectoryName 
$summaryFile = Join-Path $summaryFile $summaryFileName
# ensuring unique code coverage report task name by using guid
$CCReportTask = "CodeCoverage_" +[guid]::NewGuid()
<<<<<<< HEAD
$reportBuildFileName = [guid]::NewGuid().tostring() + ".xml"
$reportBuildFile = Join-Path $buildRootPath $reportBuildFileName

if($isCoverageEnabled)
{
   try
   {
		# Enable code coverage in build file
		Enable-CodeCoverage -BuildTool 'Ant' -BuildFile $antBuildFile -CodeCoverageTool $codeCoverageTool -ClassFilter $classFilter -ClassFilesDirectories $classFilesDirectories -SourceDirectories $srcDirectories -SummaryFile $summaryFileName -ReportDirectory $reportDirectory -CCReportTask $CCReportTask -ReportBuildFile $reportBuildFile
		Write-Verbose "Code coverage is successfully enabled." -Verbose
   }
   catch
   {
		Write-Warning "Enabling code coverage failed. Check the build logs for errors" -Verbose
   }
=======
# ensuring unique instrumentation task name by using guid
$CCInstrumentTask = "CodeCoverageInstrument_" + [guid]::NewGuid()

if($isCoverageEnabled)
{
   # Enable code coverage in build file
   Enable-CodeCoverage -BuildTool 'Ant' -BuildFile $antBuildFile -CodeCoverageTool $codeCoverageTool -ClassFilter $classFilter -ClassFilesDirectories $classFilesDirectories -SourceDirectories $srcDirectories -SummaryFile $summaryFileName -ReportDirectory $reportDirectoryName -CCReportTask $CCReportTask -CCInstrumentTask $CCInstrumentTask -ErrorAction Stop
   Write-Verbose "Code coverage is successfully enabled." -Verbose
>>>>>>> 77a728a6
}
else
{
    Write-Verbose "Option to enable code coverage was not selected and is being skipped." -Verbose
}	

Write-Verbose "Running Ant..." -Verbose
Invoke-Ant -AntBuildFile $antBuildFile -Options $options -Targets $targets

# Publish test results files
$publishJUnitResultsFromAntBuild = Convert-String $publishJUnitResults Boolean
if($publishJUnitResultsFromAntBuild)
{
   # check for JUnit test result files
    $matchingTestResultsFiles = Find-Files -SearchPattern $testResultsFiles
    if (!$matchingTestResultsFiles)
    {
        Write-Host "##vso[task.logissue type=warning;code=006002;]"
        Write-Host "No JUnit test results files were found matching pattern '$testResultsFiles', so publishing JUnit test results is being skipped."
    }
    else
    {
        Write-Verbose "Calling Publish-TestResults"
        Publish-TestResults -TestRunner "JUnit" -TestResultsFiles $matchingTestResultsFiles -Context $distributedTaskContext -RunTitle $testRunTitle
    }    
}
else
{
    Write-Verbose "Option to publish JUnit Test results produced by Ant build was not selected and is being skipped."
}

# check if code coverage has been enabled
if($isCoverageEnabled)
{
<<<<<<< HEAD
   # run report code coverage task which generates code coverage reports.
   $reportsGenerationFailed = $false
   Write-Verbose "Collecting code coverage reports" -Verbose
   try
   {
		Invoke-Ant -AntBuildFile $reportBuildFile -Targets $CCReportTask 
   }
   catch
   {
		$reportsGenerationFailed = $true
   }
=======
	   # run instrumentation task required for cobertura code coverage tool
	   if ($codeCoverageTool.equals("Cobertura"))
	   {
		   # run instrument task which instruments the classes to be covered for report generation
		   $instrumentationFailed = $false
		   Write-Verbose "Instrumenting classes for Code Coverage Report generation" -Verbose
		   try
		   {
			   Invoke-Ant -AntBuildFile $antBuildFile -Targets $CCInstrumentTask      
		   }
		   catch
		   {
			   $instrumentationFailed = $true
		   }   
	   }
>>>>>>> 77a728a6
   
       # run report code coverage task which generates code coverage reports.
	   $reportsGenerationFailed = $false
	   Write-Verbose "Collecting code coverage reports" -Verbose
	   try
	   {
			Invoke-Ant -AntBuildFile $antBuildFile -Targets $CCReportTask 
	   }
	   catch
	   {
			$reportsGenerationFailed = $true
	   }
	   
	
	if(-not $reportsGenerationFailed -and (Test-Path $summaryFile) -and -not $instrumentationFailed)
	{
		Write-Verbose "Summary file = $summaryFile" -Verbose
		Write-Verbose "Report directory = $reportDirectory" -Verbose
		Write-Verbose "Calling Publish-CodeCoverage" -Verbose
		Publish-CodeCoverage -CodeCoverageTool $codeCoverageTool -SummaryFileLocation $summaryFile -ReportDirectory $reportDirectory -Context $distributedTaskContext    
	}
	else
	{
		Write-Host "##vso[task.logissue type=warning;code=006003;]"
		Write-Warning "No code coverage results found to be published. This could occur if there were no tests executed or there was a build failure. Check the ant output for details." -Verbose
	}
}

if(Test-Path $reportDirectory)
{
   # delete any previous code coverage data 
   rm -r $reportDirectory -force | Out-Null
}

if(Test-Path $reportBuildFile)
{
   # delete any previous code coverage report build file
   rm -r $reportBuildFile -force | Out-Null
}

Write-Verbose "Leaving script Ant.ps1"



<|MERGE_RESOLUTION|>--- conflicted
+++ resolved
@@ -3,7 +3,7 @@
     [string]$options,
     [string]$targets,
     [string]$publishJUnitResults,   
-    [string]$testResultsFiles,
+    [string]$testResultsFiles, 
     [string]$testRunTitle, 
     [string]$codeCoverageTool,
     [string]$classFilesDirectories,
@@ -94,7 +94,7 @@
 	}
 	ElseIf ($codeCoverageTool.equals("JaCoCo"))
 	{
-		$summaryFileName = "summary.xml"
+$summaryFileName = "summary.xml"
 	}
 }
 
@@ -104,7 +104,9 @@
 $summaryFile = Join-Path $summaryFile $summaryFileName
 # ensuring unique code coverage report task name by using guid
 $CCReportTask = "CodeCoverage_" +[guid]::NewGuid()
-<<<<<<< HEAD
+# ensuring unique instrumentation task name by using guid
+$CCInstrumentTask = "CodeCoverageInstrument_" + [guid]::NewGuid()
+
 $reportBuildFileName = [guid]::NewGuid().tostring() + ".xml"
 $reportBuildFile = Join-Path $buildRootPath $reportBuildFileName
 
@@ -113,23 +115,20 @@
    try
    {
 		# Enable code coverage in build file
-		Enable-CodeCoverage -BuildTool 'Ant' -BuildFile $antBuildFile -CodeCoverageTool $codeCoverageTool -ClassFilter $classFilter -ClassFilesDirectories $classFilesDirectories -SourceDirectories $srcDirectories -SummaryFile $summaryFileName -ReportDirectory $reportDirectory -CCReportTask $CCReportTask -ReportBuildFile $reportBuildFile
+		if ($codeCoverageTool.equals("Cobertura"))
+		{
+			Enable-CodeCoverage -BuildTool 'Ant' -BuildFile $antBuildFile -CodeCoverageTool $codeCoverageTool -ClassFilter $classFilter -ClassFilesDirectories $classFilesDirectories -SourceDirectories $srcDirectories -SummaryFile $summaryFileName -ReportDirectory $reportDirectoryName -CCReportTask $CCReportTask -CCInstrumentTask $CCInstrumentTask 
+		}
+		else
+		{
+			Enable-CodeCoverage -BuildTool 'Ant' -BuildFile $antBuildFile -CodeCoverageTool $codeCoverageTool -ClassFilter $classFilter -ClassFilesDirectories $classFilesDirectories -SourceDirectories $srcDirectories -SummaryFile $summaryFileName -ReportDirectory $reportDirectory -CCReportTask $CCReportTask -ReportBuildFile $reportBuildFile
+		}
 		Write-Verbose "Code coverage is successfully enabled." -Verbose
-   }
+}
    catch
    {
 		Write-Warning "Enabling code coverage failed. Check the build logs for errors" -Verbose
    }
-=======
-# ensuring unique instrumentation task name by using guid
-$CCInstrumentTask = "CodeCoverageInstrument_" + [guid]::NewGuid()
-
-if($isCoverageEnabled)
-{
-   # Enable code coverage in build file
-   Enable-CodeCoverage -BuildTool 'Ant' -BuildFile $antBuildFile -CodeCoverageTool $codeCoverageTool -ClassFilter $classFilter -ClassFilesDirectories $classFilesDirectories -SourceDirectories $srcDirectories -SummaryFile $summaryFileName -ReportDirectory $reportDirectoryName -CCReportTask $CCReportTask -CCInstrumentTask $CCInstrumentTask -ErrorAction Stop
-   Write-Verbose "Code coverage is successfully enabled." -Verbose
->>>>>>> 77a728a6
 }
 else
 {
@@ -164,19 +163,6 @@
 # check if code coverage has been enabled
 if($isCoverageEnabled)
 {
-<<<<<<< HEAD
-   # run report code coverage task which generates code coverage reports.
-   $reportsGenerationFailed = $false
-   Write-Verbose "Collecting code coverage reports" -Verbose
-   try
-   {
-		Invoke-Ant -AntBuildFile $reportBuildFile -Targets $CCReportTask 
-   }
-   catch
-   {
-		$reportsGenerationFailed = $true
-   }
-=======
 	   # run instrumentation task required for cobertura code coverage tool
 	   if ($codeCoverageTool.equals("Cobertura"))
 	   {
@@ -192,33 +178,39 @@
 			   $instrumentationFailed = $true
 		   }   
 	   }
->>>>>>> 77a728a6
    
-       # run report code coverage task which generates code coverage reports.
-	   $reportsGenerationFailed = $false
-	   Write-Verbose "Collecting code coverage reports" -Verbose
-	   try
-	   {
+   # run report code coverage task which generates code coverage reports.
+   $reportsGenerationFailed = $false
+   Write-Verbose "Collecting code coverage reports" -Verbose
+   try
+   {
+		if ($codeCoverageTool.equals("Cobertura"))
+		{
 			Invoke-Ant -AntBuildFile $antBuildFile -Targets $CCReportTask 
-	   }
-	   catch
-	   {
-			$reportsGenerationFailed = $true
-	   }
-	   
+		}
+		else
+		{
+			Invoke-Ant -AntBuildFile $reportBuildFile -Targets $CCReportTask
+		}
+   }
+   catch
+   {
+		$reportsGenerationFailed = $true
+   }
+   
 	
 	if(-not $reportsGenerationFailed -and (Test-Path $summaryFile) -and -not $instrumentationFailed)
-	{
+   {
 		Write-Verbose "Summary file = $summaryFile" -Verbose
 		Write-Verbose "Report directory = $reportDirectory" -Verbose
 		Write-Verbose "Calling Publish-CodeCoverage" -Verbose
 		Publish-CodeCoverage -CodeCoverageTool $codeCoverageTool -SummaryFileLocation $summaryFile -ReportDirectory $reportDirectory -Context $distributedTaskContext    
-	}
-	else
-	{
-		Write-Host "##vso[task.logissue type=warning;code=006003;]"
+   }
+   else
+   {
+        Write-Host "##vso[task.logissue type=warning;code=006003;]"
 		Write-Warning "No code coverage results found to be published. This could occur if there were no tests executed or there was a build failure. Check the ant output for details." -Verbose
-	}
+   }
 }
 
 if(Test-Path $reportDirectory)
