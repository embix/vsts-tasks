--- conflicted
+++ resolved
@@ -57,11 +57,7 @@
             "label": "Copy to Machines",
             "defaultValue": "",
             "required": false,
-<<<<<<< HEAD
             "helpMarkDown": "Provide a list of machine IP address or FQDN like dbserver.fabrikam.com, dbserver_int.fabrikam.com, 192.168.12.34 or tags like Role:DB;OS:Win8.1 as specified in the Machines Hub. Returns machines with either of the tags. The default is all machines in the machine group."
-=======
-            "helpMarkDown": "If not specified, all machines in the Machine Group are selected. Format for Machine Names: \"Provide a comma separated list of machine names/FQDN. Example- TextBox.fareast.microsoft.corp.com, 192.168.12.34.\" Format for Tags: \"Provide a semi-colon separated list of key:value pairs. Example Role:Web;OS:Win7 - returns machines with either of the tags.\""
->>>>>>> 211a590a
         },        
         {
             "name": "TargetPath",
