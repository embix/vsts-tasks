// *******************************************************
// GENERATED FILE - DO NOT EDIT DIRECTLY
// *******************************************************
{
  "id": "D353D6A2-E361-4A8F-8D8C-123BEBB71028",
  "name": "RunVisualStudioTestsusingTestAgent",
  "friendlyName": "ms-resource:loc.friendlyName",
  "description": "ms-resource:loc.description",
  "helpMarkDown": "ms-resource:loc.helpMarkDown",
  "category": "Test",
  "visibility": [
    "Build",
    "Release"
  ],
  "author": "Microsoft Corporation",
  "version": {
    "Major": 1,
    "Minor": 0,
<<<<<<< HEAD
    "Patch": 15
=======
    "Patch": 17
>>>>>>> 7ba17551
  },
  "demands": [],
  "minimumAgentVersion": "1.92.0",
  "groups": [
    {
      "name": "setupOptions",
      "displayName": "ms-resource:loc.group.displayName.setupOptions",
      "isExpanded": true
    },
    {
      "name": "executionOptions",
      "displayName": "ms-resource:loc.group.displayName.executionOptions",
      "isExpanded": true
    },
    {
      "name": "reportingOptions",
      "displayName": "ms-resource:loc.group.displayName.reportingOptions",
      "isExpanded": false
    }
  ],
  "inputs": [
    {
      "name": "testMachineGroup",
      "type": "multiLine",
      "label": "ms-resource:loc.input.label.testMachineGroup",
      "defaultValue": "",
      "required": true,
      "helpMarkDown": "ms-resource:loc.input.help.testMachineGroup",
      "groupName": "setupOptions"
    },
    {
      "name": "dropLocation",
      "type": "string",
      "label": "ms-resource:loc.input.label.dropLocation",
      "defaultValue": "",
      "required": true,
      "helpMarkDown": "ms-resource:loc.input.help.dropLocation",
      "groupName": "setupOptions"
    },
    {
      "name": "sourcefilters",
      "type": "string",
      "label": "ms-resource:loc.input.label.sourcefilters",
      "defaultValue": "**\\*test*.dll",
      "required": true,
      "helpMarkDown": "ms-resource:loc.input.help.sourcefilters",
      "groupName": "executionOptions"
    },
    {
      "name": "testFilterCriteria",
      "type": "string",
      "label": "ms-resource:loc.input.label.testFilterCriteria",
      "defaultValue": "",
      "required": false,
      "helpMarkDown": "ms-resource:loc.input.help.testFilterCriteria",
      "groupName": "executionOptions"
    },
    {
      "name": "runSettingsFile",
      "type": "filePath",
      "label": "ms-resource:loc.input.label.runSettingsFile",
      "defaultValue": "",
      "required": false,
      "helpMarkDown": "ms-resource:loc.input.help.runSettingsFile",
      "groupName": "executionOptions"
    },
    {
      "name": "overrideRunParams",
      "type": "string",
      "label": "ms-resource:loc.input.label.overrideRunParams",
      "defaultValue": "",
      "required": false,
      "helpMarkDown": "ms-resource:loc.input.help.overrideRunParams",
      "groupName": "executionOptions"
    },
    {
      "name": "codeCoverageEnabled",
      "type": "boolean",
      "label": "ms-resource:loc.input.label.codeCoverageEnabled",
      "defaultValue": "false",
      "required": false,
      "helpMarkDown": "ms-resource:loc.input.help.codeCoverageEnabled",
      "groupName": "executionOptions"
    },
    {
      "name": "testRunTitle",
      "type": "string",
      "label": "ms-resource:loc.input.label.testRunTitle",
      "defaultValue": "",
      "required": false,
      "helpMarkDown": "ms-resource:loc.input.help.testRunTitle",
      "groupName": "reportingOptions"
    },
    {
      "name": "platform",
      "type": "string",
      "label": "ms-resource:loc.input.label.platform",
      "defaultValue": "",
      "required": false,
      "helpMarkDown": "ms-resource:loc.input.help.platform",
      "groupName": "reportingOptions"
    },
    {
      "name": "configuration",
      "type": "string",
      "label": "ms-resource:loc.input.label.configuration",
      "defaultValue": "",
      "required": false,
      "helpMarkDown": "ms-resource:loc.input.help.configuration",
      "groupName": "reportingOptions"
    },
    {
      "name": "testConfigurations",
      "type": "string",
      "label": "ms-resource:loc.input.label.testConfigurations",
      "defaultValue": "",
      "required": false,
      "helpMarkDown": "ms-resource:loc.input.help.testConfigurations",
      "groupName": "reportingOptions"
    },
    {
      "name": "autMachineGroup",
      "type": "multiLine",
      "label": "ms-resource:loc.input.label.autMachineGroup",
      "defaultValue": "",
      "required": false,
      "helpMarkDown": "ms-resource:loc.input.help.autMachineGroup",
      "groupName": "reportingOptions"
    }
  ],
  "sourceDefinitions": [
    {
      "target": "testMachineGroup",
      "endpoint": "/$(system.teamProject)/_apis/vslabs/environments",
      "selector": "jsonpath:$.value[*].name",
      "authKey": "tfs:DevTestLabs"
    },
    {
      "target": "autMachineGroup",
      "endpoint": "/$(system.teamProject)/_apis/vslabs/environments",
      "selector": "jsonpath:$.value[*].name",
      "authKey": "tfs:DevTestLabs"
    }
  ],
  "instanceNameFormat": "ms-resource:loc.instanceNameFormat",
  "execution": {
    "PowerShell": {
      "target": "$(currentDirectory)\\RunDistributedTests.ps1",
      "argumentFormat": "",
      "workingDirectory": "$(currentDirectory)"
    }
  }
}<|MERGE_RESOLUTION|>--- conflicted
+++ resolved
@@ -16,11 +16,7 @@
   "version": {
     "Major": 1,
     "Minor": 0,
-<<<<<<< HEAD
-    "Patch": 15
-=======
-    "Patch": 17
->>>>>>> 7ba17551
+    "Patch": 18
   },
   "demands": [],
   "minimumAgentVersion": "1.92.0",
@@ -151,20 +147,6 @@
       "groupName": "reportingOptions"
     }
   ],
-  "sourceDefinitions": [
-    {
-      "target": "testMachineGroup",
-      "endpoint": "/$(system.teamProject)/_apis/vslabs/environments",
-      "selector": "jsonpath:$.value[*].name",
-      "authKey": "tfs:DevTestLabs"
-    },
-    {
-      "target": "autMachineGroup",
-      "endpoint": "/$(system.teamProject)/_apis/vslabs/environments",
-      "selector": "jsonpath:$.value[*].name",
-      "authKey": "tfs:DevTestLabs"
-    }
-  ],
   "instanceNameFormat": "ms-resource:loc.instanceNameFormat",
   "execution": {
     "PowerShell": {
